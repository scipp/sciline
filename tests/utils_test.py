# SPDX-License-Identifier: BSD-3-Clause
# Copyright (c) 2023 Scipp contributors (https://github.com/scipp)
import sys
from typing import NewType, TypeVar

import pytest

import sciline
from sciline import _utils
from sciline._provider import Provider


def module_foo(x: list[str]) -> str:
    return x[0]


def test_key_name_builtin() -> None:
    assert _utils.key_name(int) == 'int'
    assert _utils.key_name(object) == 'object'


def test_key_name_new_type() -> None:
    MyType = NewType('MyType', str)
    assert _utils.key_name(MyType) == 'MyType'


@pytest.mark.skipif(sys.version_info < (3, 12), reason="requires python3.12 or higher")
def test_key_name_type_alias_type() -> None:
    # Use exec to avoid a syntax error in older python
    code = """
type MyType = float
assert _utils.key_name(MyType) == 'MyType'
    """
    exec(code)


@pytest.mark.skipif(sys.version_info < (3, 12), reason="requires python3.12 or higher")
def test_key_name_generic_type_alias_type() -> None:
    # Use exec to avoid a syntax error in older python
    code = """
type MyType[T] = dict[str, T]
assert _utils.key_name(MyType[int]) == 'MyType[int]'
    """
    exec(code)


def test_key_name_type_var() -> None:
    MyType = TypeVar('MyType')
    assert _utils.key_name(MyType) == '~MyType'  # type: ignore[arg-type]


def test_key_name_builtin_generic() -> None:
    MyType = NewType('MyType', str)
    assert _utils.key_name(list) == 'list'
    assert _utils.key_name(list[float]) == 'list[float]'
    assert _utils.key_name(list[MyType]) == 'list[MyType]'
    assert _utils.key_name(dict[str, MyType]) == 'dict[str, MyType]'


def test_key_name_custom_generic() -> None:
    MyType = NewType('MyType', float)
    Var = TypeVar('Var')

    class G(sciline.Scope[Var, str], str):
        ...

    assert _utils.key_name(G) == 'G'
    assert _utils.key_name(G[int]) == 'G[int]'
    assert _utils.key_name(G[MyType]) == 'G[MyType]'


def test_key_name_custom_generic_two_params() -> None:
    MyType = NewType('MyType', float)
    Var1 = TypeVar('Var1')
    Var2 = TypeVar('Var2')

    class G(sciline.ScopeTwoParams[Var1, Var2, str], str):
        ...

    assert _utils.key_name(G) == 'G'
    assert _utils.key_name(G[int, tuple[float]]) == 'G[int, tuple[float]]'
    assert _utils.key_name(G[list[MyType], MyType]) == 'G[list[MyType], MyType]'


def test_key_full_qualname_builtin() -> None:
    assert _utils.key_full_qualname(int) == 'builtins.int'
    assert _utils.key_full_qualname(object) == 'builtins.object'


def test_key_full_qualname_new_type() -> None:
    # The __qualname__ of NewTypes is the same as __name__, the result is therefore
    # missing test_key_full_qualname_new_type.<locals>
    MyType = NewType('MyType', str)
    assert _utils.key_full_qualname(MyType) == 'tests.utils_test.MyType'


@pytest.mark.skipif(sys.version_info < (3, 12), reason="requires python3.12 or higher")
def test_key_full_qualname_type_alias_type() -> None:
    # Use exec to avoid a syntax error in older python
    code = """
type MyType = float
assert _utils.key_full_qualname(MyType) == 'tests.utils_test.MyType'
    """
    exec(code)


@pytest.mark.skipif(sys.version_info < (3, 12), reason="requires python3.12 or higher")
def test_key_full_qualname_generic_type_alias_type() -> None:
    # Use exec to avoid a syntax error in older python
    code = """
type MyType[T] = dict[str, T]
assert _utils.key_full_qualname(MyType[int]) == 'tests.utils_test.MyType[builtins.int]'
    """
    exec(code)


def test_key_full_qualname_type_var() -> None:
    # TypeVar has no __qualname__, the result is therefore missing
    # test_key_full_qualname_type_var.<locals>
    MyType = TypeVar('MyType')
    res = _utils.key_full_qualname(MyType)  # type: ignore[arg-type]
    assert res == 'tests.utils_test.~MyType'


<<<<<<< HEAD
@pytest.mark.skipif(sys.version_info < (3, 10), reason="requires python3.10 or higher")
=======
def test_key_full_qualname_item() -> None:
    item = Item(tp=int, label=(Label(tp=float, index=0), Label(tp=str, index=1)))
    assert (
        _utils.key_full_qualname(item)
        == 'builtins.int(builtins.float:0, builtins.str:1)'
    )


>>>>>>> 03b0a164
def test_key_full_qualname_builtin_generic() -> None:
    MyType = NewType('MyType', str)
    assert _utils.key_full_qualname(list) == 'builtins.list'
    assert _utils.key_full_qualname(list[float]) == 'builtins.list[builtins.float]'
    assert (
        _utils.key_full_qualname(list[MyType])
        == 'builtins.list[tests.utils_test.MyType]'
    )
    assert (
        _utils.key_full_qualname(dict[str, MyType])
        == 'builtins.dict[builtins.str, tests.utils_test.MyType]'
    )


def test_key_full_qualname_custom_generic() -> None:
    MyType = NewType('MyType', float)
    Var = TypeVar('Var')

    class G(sciline.Scope[Var, str], str):
        ...

    assert (
        _utils.key_full_qualname(G)
        == 'tests.utils_test.test_key_full_qualname_custom_generic.<locals>.G'
    )
    assert (
        _utils.key_full_qualname(G[int])
        == 'tests.utils_test.test_key_full_qualname_custom_generic.<locals>.G[builtins.int]'  # noqa E501
    )
    assert (
        _utils.key_full_qualname(G[MyType])
        == 'tests.utils_test.test_key_full_qualname_custom_generic.'
        '<locals>.G[tests.utils_test.MyType]'
    )


def test_key_full_qualname_custom_generic_two_params() -> None:
    MyType = NewType('MyType', float)
    Var1 = TypeVar('Var1')
    Var2 = TypeVar('Var2')

    class G(sciline.ScopeTwoParams[Var1, Var2, str], str):
        ...

    assert (
        _utils.key_full_qualname(G)
        == 'tests.utils_test.test_key_full_qualname_custom_generic_two_params.<locals>.G'  # noqa E501
    )
    assert (
        _utils.key_full_qualname(G[int, tuple[float]])
        == 'tests.utils_test.test_key_full_qualname_custom_generic_two_params.'
        '<locals>.G[builtins.int, builtins.tuple[builtins.float]]'
    )
    assert (
        _utils.key_full_qualname(G[list[MyType], MyType])
        == 'tests.utils_test.test_key_full_qualname_custom_generic_two_params.<locals>.'
        'G[builtins.list[tests.utils_test.MyType], tests.utils_test.MyType]'
    )


def test_provider_name_function() -> None:
    def foo(i: int) -> float:
        return float(i)

    assert _utils.provider_name(Provider.from_function(foo)) == 'foo'
    assert _utils.provider_name(Provider.from_function(module_foo)) == 'module_foo'


def test_provider_name_parameter() -> None:
    MyType = NewType('MyType', float)
    assert _utils.provider_name(Provider.parameter(4.1)) == 'parameter(float)'
    assert _utils.provider_name(Provider.parameter(MyType(3.2))) == 'parameter(float)'


def test_provider_full_qualname_function() -> None:
    def foo(i: int) -> float:
        return float(i)

    assert (
        _utils.provider_full_qualname(Provider.from_function(foo))
        == 'tests.utils_test.test_provider_full_qualname_function.<locals>.foo'
    )
    assert (
        _utils.provider_full_qualname(Provider.from_function(module_foo))
        == 'tests.utils_test.module_foo'
    )


def test_provider_full_qualname_parameter() -> None:
    MyType = NewType('MyType', float)
    assert _utils.provider_name(Provider.parameter(4.1)) == 'parameter(float)'
    assert _utils.provider_name(Provider.parameter(MyType(3.2))) == 'parameter(float)'<|MERGE_RESOLUTION|>--- conflicted
+++ resolved
@@ -122,18 +122,7 @@
     assert res == 'tests.utils_test.~MyType'
 
 
-<<<<<<< HEAD
 @pytest.mark.skipif(sys.version_info < (3, 10), reason="requires python3.10 or higher")
-=======
-def test_key_full_qualname_item() -> None:
-    item = Item(tp=int, label=(Label(tp=float, index=0), Label(tp=str, index=1)))
-    assert (
-        _utils.key_full_qualname(item)
-        == 'builtins.int(builtins.float:0, builtins.str:1)'
-    )
-
-
->>>>>>> 03b0a164
 def test_key_full_qualname_builtin_generic() -> None:
     MyType = NewType('MyType', str)
     assert _utils.key_full_qualname(list) == 'builtins.list'
