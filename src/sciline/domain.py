--- conflicted
+++ resolved
@@ -7,11 +7,10 @@
 
 
 class Scope(Generic[PARAM, SUPER]):
-<<<<<<< HEAD
     """
     Helper for defining a generic type alias.
     """
-=======
+
     def __init_subclass__(cls, **kwargs: Any) -> None:
         # Mypy does not support __orig_bases__ yet(?)
         # See also https://stackoverflow.com/a/73746554 for useful info
@@ -35,7 +34,6 @@
                     "        ...\n"
                 )
         return super().__init_subclass__(**kwargs)
->>>>>>> 987d3fb9
 
     def __new__(cls, x: SUPER) -> SUPER:  # type: ignore[misc]
         return x