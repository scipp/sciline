# SPDX-License-Identifier: BSD-3-Clause
# Copyright (c) 2023 Scipp contributors (https://github.com/scipp)
# type: ignore

from copy import deepcopy
from typing import Any, NewType, TypeVar

import jsonschema
import pytest

import sciline as sl
from sciline.serialize import json_schema
from sciline.typing import Json

A = NewType('A', int)
B = NewType('B', int)
T = TypeVar('T', A, B)


class Int(sl.Scope[T, int], int):
    ...


class List(sl.Scope[T, list[int]], list[int]):
    ...


def make_int_b() -> Int[B]:
    return Int[B](2)


def zeros(n: Int[T]) -> List[T]:
    return List[T]([0] * n)


def to_string(b: List[B], a: List[A]) -> str:
    return f'a: {a}, b: {b}'


def as_float(x: int) -> float:
    return 0.5 * x


def make_graph_predictable(graph: dict[str, Json]) -> dict[str, Json]:
    """Sort nodes and edges and assign ids according to a fixed scheme.

    Nodes:
    - Sorted by ``out``.
    - Ids are counted up from 0 for the sorted nodes.

    Edges:
    - Sorted by ``source + target`` *after* remapping the node ids.
    - Ids are counted up from 100 for the sorted edges.
    """

    def node_sort_key(node: dict[str, Any]) -> str:
        if node['kind'] == 'data':
            return node['type'] + 'data'
        out_edge = next(e for e in graph['edges'] if e['source'] == node['id'])
        data_node = next(n for n in graph['nodes'] if n['id'] == out_edge['target'])
        return data_node['type'] + 'function'

    id_mapping = {}
    nodes: Any = sorted(deepcopy(graph['nodes']), key=node_sort_key)
    edges: Any = deepcopy(graph['edges'])
    for i, node in enumerate(nodes):
        new_id = str(i)
        id_mapping[node['id']] = new_id
        node['id'] = new_id

    for edge in edges:
        edge['source'] = id_mapping[edge['source']]
        edge['target'] = id_mapping[edge['target']]
    edges = sorted(edges, key=lambda e: e['source'] + e['target'])
    for i, edge in enumerate(edges, 100):
        new_id = str(i)
        id_mapping[edge['id']] = new_id
        edge['id'] = new_id

    for node in nodes:
        if node['kind'] == 'function':
            node['args'] = [id_mapping[arg] for arg in node['args']]
            node['kwargs'] = {k: id_mapping[v] for k, v in node['kwargs'].items()}

    return {**graph, 'nodes': nodes, 'edges': edges}


# Ids correspond to the result of assign_predictable_ids
expected_serialized_nodes = [
    {
        'id': '0',
        'label': 'str',
        'kind': 'data',
        'type': 'builtins.str',
    },
    {
        'id': '1',
        'label': 'to_string',
        'kind': 'function',
        'function': 'tests.serialize.json_test.to_string',
        'args': ['106', '104'],
        'kwargs': {},
    },
    {
        'id': '2',
        'label': 'Int[A]',
        'kind': 'data',
        'type': 'tests.serialize.json_test.Int[tests.serialize.json_test.A]',
    },
    {
        'id': '3',
        'label': 'Int[B]',
        'kind': 'data',
        'type': 'tests.serialize.json_test.Int[tests.serialize.json_test.B]',
    },
    {
        'id': '4',
        'label': 'make_int_b',
        'kind': 'function',
        'function': 'tests.serialize.json_test.make_int_b',
        'args': [],
        'kwargs': {},
    },
    {
        'id': '5',
        'label': 'List[A]',
        'kind': 'data',
        'type': 'tests.serialize.json_test.List[tests.serialize.json_test.A]',
    },
    {
        'id': '6',
        'label': 'zeros',
        'kind': 'function',
        'function': 'tests.serialize.json_test.zeros',
        'args': ['101'],
        'kwargs': {},
    },
    {
        'id': '7',
        'label': 'List[B]',
        'kind': 'data',
        'type': 'tests.serialize.json_test.List[tests.serialize.json_test.B]',
    },
    {
        'id': '8',
        'label': 'zeros',
        'kind': 'function',
        'function': 'tests.serialize.json_test.zeros',
        'args': ['102'],
        'kwargs': {},
    },
]
expected_serialized_edges = [
    {'id': '100', 'source': '1', 'target': '0'},
    {'id': '101', 'source': '2', 'target': '6'},
    {'id': '102', 'source': '3', 'target': '8'},
    {'id': '103', 'source': '4', 'target': '3'},
    {'id': '104', 'source': '5', 'target': '1'},
    {'id': '105', 'source': '6', 'target': '5'},
    {'id': '106', 'source': '7', 'target': '1'},
    {'id': '107', 'source': '8', 'target': '7'},
]
expected_serialized_graph = {
    'directed': True,
    'multigraph': False,
    'nodes': expected_serialized_nodes,
    'edges': expected_serialized_edges,
}


def test_serialize() -> None:
    pl = sl.Pipeline([make_int_b, zeros, to_string], params={Int[A]: 3})
    graph = pl.get(str)
    res = graph.serialize()
    res = make_graph_predictable(res)
    assert res == expected_serialized_graph


def fn_w_kwonlyargs(*, x: int) -> float:
    return 0.5 * x


# Ids correspond to the result of assign_predictable_ids
expected_serialized_kwonlyargs_nodes = [
    {
        'id': '0',
        'label': 'float',
        'kind': 'data',
        'type': 'builtins.float',
    },
    {
        'id': '1',
        'label': 'fn_w_kwonlyargs',
        'kind': 'function',
        'function': 'tests.serialize.json_test.fn_w_kwonlyargs',
        'args': [],
        'kwargs': {'x': '101'},
    },
    {
        'id': '2',
        'label': 'int',
        'kind': 'data',
        'type': 'builtins.int',
    },
]
expected_serialized_kwonlyargs_edges = [
    {'id': '100', 'source': '1', 'target': '0'},
    {'id': '101', 'source': '2', 'target': '1'},
]
expected_serialized_kwonlyargs_graph = {
    'directed': True,
    'multigraph': False,
    'nodes': expected_serialized_kwonlyargs_nodes,
    'edges': expected_serialized_kwonlyargs_edges,
}


def test_serialize_kwonlyargs() -> None:
    pl = sl.Pipeline([fn_w_kwonlyargs], params={int: 3})
    graph = pl.get(float)
    res = graph.serialize()
    res = make_graph_predictable(res)
    assert res == expected_serialized_kwonlyargs_graph


<<<<<<< HEAD
=======
def repeated_arg(a: str, b: str) -> list[str]:
    return [a, b]


# Ids correspond to the result of assign_predictable_ids
expected_serialized_repeated_arg_nodes = [
    {
        'id': '0',
        'label': 'list[str]',
        'kind': 'data',
        'type': 'builtins.list[builtins.str]',
    },
    {
        'id': '1',
        'label': 'repeated_arg',
        'kind': 'function',
        'function': 'tests.serialize.json_test.repeated_arg',
        'args': ['101', '102'],
        'kwargs': {},
    },
    {
        'id': '2',
        'label': 'str',
        'kind': 'data',
        'type': 'builtins.str',
    },
]
expected_serialized_repeated_arg_edges = [
    {'id': '100', 'source': '1', 'target': '0'},
    # The edge is repeated and disambiguated by the `args` of the function node.
    {'id': '101', 'source': '2', 'target': '1'},
    {'id': '102', 'source': '2', 'target': '1'},
]
expected_serialized_repeated_arg_graph = {
    'directed': True,
    'multigraph': False,
    'nodes': expected_serialized_repeated_arg_nodes,
    'edges': expected_serialized_repeated_arg_edges,
}


def test_serialize_repeated_arg() -> None:
    pl = sl.Pipeline([repeated_arg], params={str: 'abc'})
    graph = pl.get(list[str])
    res = graph.serialize()
    res = make_graph_predictable(res)
    assert res == expected_serialized_repeated_arg_graph


def repeated_arg_kwonlyarg(a: str, *, b: str) -> list[str]:
    return [a, b]


def repeated_kwonlyargs(*, x: int, b: int) -> str:
    return str(x + b)


# Ids correspond to the result of assign_predictable_ids
expected_serialized_repeated_kwonlyarg_nodes = [
    {
        'id': '0',
        'label': 'int',
        'kind': 'data',
        'type': 'builtins.int',
    },
    {
        'id': '1',
        'label': 'list[str]',
        'kind': 'data',
        'type': 'builtins.list[builtins.str]',
    },
    {
        'id': '2',
        'label': 'repeated_arg_kwonlyarg',
        'kind': 'function',
        'function': 'tests.serialize.json_test.repeated_arg_kwonlyarg',
        'args': ['103'],
        'kwargs': {'b': '104'},
    },
    {
        'id': '3',
        'label': 'str',
        'kind': 'data',
        'type': 'builtins.str',
    },
    {
        'id': '4',
        'label': 'repeated_kwonlyargs',
        'kind': 'function',
        'function': 'tests.serialize.json_test.repeated_kwonlyargs',
        'args': [],
        'kwargs': {'x': '100', 'b': '101'},
    },
]
expected_serialized_repeated_kwonlyarg_edges = [
    {'id': '100', 'source': '0', 'target': '4'},
    {'id': '101', 'source': '0', 'target': '4'},
    {'id': '102', 'source': '2', 'target': '1'},
    {'id': '103', 'source': '3', 'target': '2'},
    {'id': '104', 'source': '3', 'target': '2'},
    {'id': '105', 'source': '4', 'target': '3'},
]
expected_serialized_repeated_kwonlyarg_graph = {
    'directed': True,
    'multigraph': False,
    'nodes': expected_serialized_repeated_kwonlyarg_nodes,
    'edges': expected_serialized_repeated_kwonlyarg_edges,
}


def test_serialize_repeated_konlywarg() -> None:
    pl = sl.Pipeline([repeated_arg_kwonlyarg, repeated_kwonlyargs], params={int: 4})
    graph = pl.get(list[str])
    res = graph.serialize()
    res = make_graph_predictable(res)
    assert res == expected_serialized_repeated_kwonlyarg_graph


>>>>>>> 03b0a164
# Ids correspond to the result of assign_predictable_ids
expected_serialized_lambda_nodes = [
    {
        'id': '0',
        'label': 'float',
        'kind': 'data',
        'type': 'builtins.float',
    },
    {
        'id': '1',
        'label': '<lambda>',
        'kind': 'function',
        'function': 'tests.serialize.json_test.test_serialize_lambda.<locals>.<lambda>',
        'args': ['101'],
        'kwargs': {},
    },
    {
        'id': '2',
        'label': 'int',
        'kind': 'data',
        'type': 'builtins.int',
    },
]
expected_serialized_lambda_edges = [
    {'id': '100', 'source': '1', 'target': '0'},
    {'id': '101', 'source': '2', 'target': '1'},
]
expected_serialized_lambda_graph = {
    'directed': True,
    'multigraph': False,
    'nodes': expected_serialized_lambda_nodes,
    'edges': expected_serialized_lambda_edges,
}


def test_serialize_lambda() -> None:
    lam = lambda x: float(x)  # noqa: E731
    lam.__annotations__['x'] = int
    lam.__annotations__['return'] = float
    pl = sl.Pipeline((lam,), params={int: 4})
    graph = pl.get(float)
    res = graph.serialize()
    res = make_graph_predictable(res)
    assert res == expected_serialized_lambda_graph


def test_serialize_does_not_support_callable_objects() -> None:
    class C:
        def __call__(self, x: int) -> float:
            return float(x)

    pl = sl.Pipeline((C(),), params={int: 4})
    graph = pl.get(float)
    with pytest.raises(ValueError):
        graph.serialize()


def test_serialize_validate_schema() -> None:
    pl = sl.Pipeline([make_int_b, zeros, to_string], params={Int[A]: 3})
    graph = pl.get(str)
    res = graph.serialize()
    schema = json_schema()
    jsonschema.validate(res, schema)<|MERGE_RESOLUTION|>--- conflicted
+++ resolved
@@ -223,127 +223,6 @@
     assert res == expected_serialized_kwonlyargs_graph
 
 
-<<<<<<< HEAD
-=======
-def repeated_arg(a: str, b: str) -> list[str]:
-    return [a, b]
-
-
-# Ids correspond to the result of assign_predictable_ids
-expected_serialized_repeated_arg_nodes = [
-    {
-        'id': '0',
-        'label': 'list[str]',
-        'kind': 'data',
-        'type': 'builtins.list[builtins.str]',
-    },
-    {
-        'id': '1',
-        'label': 'repeated_arg',
-        'kind': 'function',
-        'function': 'tests.serialize.json_test.repeated_arg',
-        'args': ['101', '102'],
-        'kwargs': {},
-    },
-    {
-        'id': '2',
-        'label': 'str',
-        'kind': 'data',
-        'type': 'builtins.str',
-    },
-]
-expected_serialized_repeated_arg_edges = [
-    {'id': '100', 'source': '1', 'target': '0'},
-    # The edge is repeated and disambiguated by the `args` of the function node.
-    {'id': '101', 'source': '2', 'target': '1'},
-    {'id': '102', 'source': '2', 'target': '1'},
-]
-expected_serialized_repeated_arg_graph = {
-    'directed': True,
-    'multigraph': False,
-    'nodes': expected_serialized_repeated_arg_nodes,
-    'edges': expected_serialized_repeated_arg_edges,
-}
-
-
-def test_serialize_repeated_arg() -> None:
-    pl = sl.Pipeline([repeated_arg], params={str: 'abc'})
-    graph = pl.get(list[str])
-    res = graph.serialize()
-    res = make_graph_predictable(res)
-    assert res == expected_serialized_repeated_arg_graph
-
-
-def repeated_arg_kwonlyarg(a: str, *, b: str) -> list[str]:
-    return [a, b]
-
-
-def repeated_kwonlyargs(*, x: int, b: int) -> str:
-    return str(x + b)
-
-
-# Ids correspond to the result of assign_predictable_ids
-expected_serialized_repeated_kwonlyarg_nodes = [
-    {
-        'id': '0',
-        'label': 'int',
-        'kind': 'data',
-        'type': 'builtins.int',
-    },
-    {
-        'id': '1',
-        'label': 'list[str]',
-        'kind': 'data',
-        'type': 'builtins.list[builtins.str]',
-    },
-    {
-        'id': '2',
-        'label': 'repeated_arg_kwonlyarg',
-        'kind': 'function',
-        'function': 'tests.serialize.json_test.repeated_arg_kwonlyarg',
-        'args': ['103'],
-        'kwargs': {'b': '104'},
-    },
-    {
-        'id': '3',
-        'label': 'str',
-        'kind': 'data',
-        'type': 'builtins.str',
-    },
-    {
-        'id': '4',
-        'label': 'repeated_kwonlyargs',
-        'kind': 'function',
-        'function': 'tests.serialize.json_test.repeated_kwonlyargs',
-        'args': [],
-        'kwargs': {'x': '100', 'b': '101'},
-    },
-]
-expected_serialized_repeated_kwonlyarg_edges = [
-    {'id': '100', 'source': '0', 'target': '4'},
-    {'id': '101', 'source': '0', 'target': '4'},
-    {'id': '102', 'source': '2', 'target': '1'},
-    {'id': '103', 'source': '3', 'target': '2'},
-    {'id': '104', 'source': '3', 'target': '2'},
-    {'id': '105', 'source': '4', 'target': '3'},
-]
-expected_serialized_repeated_kwonlyarg_graph = {
-    'directed': True,
-    'multigraph': False,
-    'nodes': expected_serialized_repeated_kwonlyarg_nodes,
-    'edges': expected_serialized_repeated_kwonlyarg_edges,
-}
-
-
-def test_serialize_repeated_konlywarg() -> None:
-    pl = sl.Pipeline([repeated_arg_kwonlyarg, repeated_kwonlyargs], params={int: 4})
-    graph = pl.get(list[str])
-    res = graph.serialize()
-    res = make_graph_predictable(res)
-    assert res == expected_serialized_repeated_kwonlyarg_graph
-
-
->>>>>>> 03b0a164
 # Ids correspond to the result of assign_predictable_ids
 expected_serialized_lambda_nodes = [
     {
